/* Provide SSL/TLS functions to ESP32 with Arduino IDE
*
* Adapted from the ssl_client example of mbedtls.
*
* Original Copyright (C) 2006-2015, ARM Limited, All Rights Reserved, Apache 2.0 License.
* Additions Copyright (C) 2017 Evandro Luis Copercini, Apache 2.0 License.
* Additions Copyright (C) 2019 Vadim Govorovski.
*/
#ifdef PLATFORMIO
#include <Arduino.h>
#endif
#include "ssl__client.h"
#include "certBundle.h"

#if !defined(MBEDTLS_KEY_EXCHANGE_SOME_PSK_ENABLED)
#  error "Please configure IDF framework to include mbedTLS -> Enable pre-shared-key ciphersuites and activate at least one cipher"
#endif

const char *persy = "esp32-tls";

/**
 * \brief           Handle the error.
 * 
 * \param err       int - The error code.
 * \param function  const char* - The function name.
 * \param line      int - The line number. 
 * \return int      The error code. 
 */
static int _handle_error(int err, const char * function, int line) {
  if(err == -30848) {
    return err;
  }
#ifdef MBEDTLS_ERROR_C
  char error_buf[100];
  mbedtls_strerror(err, error_buf, 100);

  if (err == MBEDTLS_ERR_NET_SEND_FAILED) { 
    strncpy(error_buf, "Failed to send data - underlying network layer error", sizeof(error_buf) - 1);
    error_buf[sizeof(error_buf) - 1] = '\0';
  }
  
  log_e("[%s():%d]: (%d) %s", function, line, err, error_buf);
#else
  log_e("[%s():%d]: code %d", function, line, err);
#endif
  return err;
}

#define handle_error(e) _handle_error(e, __FUNCTION__, __LINE__)

/**
 * \brief          Read at most 'len' characters. If no error occurs,
 *                 the actual amount read is returned.
 *
 * \param ctx      Client*
 * \param buf      The buffer to write to
 * \param len      Maximum length of the buffer
 *
 * \return         the number of bytes received,
 *                 or a non-zero error code; with a non-blocking socket,
 *                 MBEDTLS_ERR_SSL_WANT_READ indicates read() would block.
 * \return int    -1 if Client* is nullptr.
 * \return int    -2 if connect failed.
 */
static int client_net_recv( void *ctx, unsigned char *buf, size_t len ) {
  Client *client = (Client*)ctx;
  if (!client) { 
    log_e("Uninitialised!");
    return -1;
  }
  
  if (!client->connected()) {
    log_e("Not connected!");
    return -2;
  }

  int result = client->read(buf, len);
  log_v("SSL client RX res=%d len=%zu", result, len);

  // if (result > 0) {
    //esp_log_buffer_hexdump_internal("SSL.RD", buf, (uint16_t)result, ESP_LOG_VERBOSE);
  // }
  
  return result;
}

/**
 * \brief           Read at most 'len' characters. If no error occurs,
 *                  the actual amount read is returned.
 * 
 * \param ctx       Client* - The client context. 
 * \param buf       unsigned char* - The buffer to write to. 
 * \param len       size_t - The maximum length of the buffer. 
 * \param timeout   uint32_t - The timeout in milliseconds. 
 * \return int      The number of bytes received, or a non-zero error code;
 *                  with a non-blocking socket, MBEDTLS_ERR_SSL_WANT_READ
 *                  indicates read() would block. 
 * \return int      0 if incorrectly called and len = 0,
 * \return int      -1 if Client* is nullptr.
 * \return int      -2 if connect failed.
 */
int client_net_recv_timeout(void *ctx, unsigned char *buf, size_t len, uint32_t timeout) {
  Client *client = (Client*)ctx;

  if (!client) { 
    log_e("Uninitialised!");
    return -1;
  }

  if (len == 0) {
    log_e("Zero length specified!");
    return 0;
  }

  log_v("Timeout set to %u", timeout);

  unsigned long start = millis();
  unsigned long tms = start + timeout;
  
  do {
    int pending = client->available();
    if (pending < len && timeout > 0) {
      delay(1);
    } else {
      break;
    }
  } while (millis() < tms);
  
  int result = client->read(buf, len);
  
  if (!result) {
    return MBEDTLS_ERR_SSL_WANT_READ;
  }

  log_v("SSL client RX (received=%d expected=%zu in %lums)", result, len, millis()-start);
  
  // if (result > 0) {
    //esp_log_buffer_hexdump_internal("SSL.RD", buf, (uint16_t)result, ESP_LOG_VERBOSE);
  // }
  
  return result;
}

/**
 * \brief         Write at most 'len' characters. If no error occurs,
 *                the actual amount read is returned.
 *
 * \param ctx     Client*
 * \param buf     The buffer to read from
 * \param len     The length of the buffer
 * \return int    The number of bytes sent, or a non-zero
 *                error code; with a non-blocking socket,
 *                MBEDTLS_ERR_SSL_WANT_WRITE indicates write() would block.
 * \return int    -1 if Client* is nullptr.
 * \return int    -2 if connect failed.
 */
static int client_net_send(void *ctx, const unsigned char *buf, size_t len) {
  Client *client = (Client*)ctx;
  if (!client) { 
    log_e("Uninitialised!");
    return -1;
  }
  
  if (!client->connected()) {
    log_e("Not connected!");
    return -2;
  }
  
  // esp_log_buffer_hexdump_internal("SSL.WR", buf, (uint16_t)len, ESP_LOG_VERBOSE);BEDTLS_ERR_NET_SEND_FAILED;

  // int result = client->write(buf, len);
  int result = 0;
  for (int i = 0; i < len; i += SSL_CLIENT_SEND_BUFFER_SIZE) {
    int bytesToWrite;

    if (SSL_CLIENT_SEND_BUFFER_SIZE > len - i) {
      bytesToWrite = len - i;
    } else {
      bytesToWrite = SSL_CLIENT_SEND_BUFFER_SIZE;
    }

    // Create a new buffer for each chunk
    unsigned char buffer[bytesToWrite];
    memcpy(buffer, &buf[i], bytesToWrite);

    // Send the buffer to the client
    result += client->write(buffer, bytesToWrite);
    if (result == 0) {
      log_e("write failed");
      result = MBEDTLS_ERR_NET_SEND_FAILED;
      break;
    }
  }
  
  log_v("SSL client TX res=%d len=%zu", result, len);
  
  return result;
}

/**
 * \brief             Initialize the sslclient__context struct.
 * 
 * \param ssl_client  sslclient__context* - The ssl client context. 
 * \param client      Client* - The client. 
 */
void ssl_init(sslclient__context *ssl_client, Client *client) {
  log_d("Init SSL");
  // reset embedded pointers to zero
  memset(ssl_client, 0, sizeof(sslclient__context));
  ssl_client->client = client;
  mbedtls_ssl_init(&ssl_client->ssl_ctx);
  mbedtls_ssl_config_init(&ssl_client->ssl_conf);
  mbedtls_ctr_drbg_init(&ssl_client->drbg_ctx);
}

/**
 * \brief Cleans up allocated resources and stops the SSL socket if an error occurred.
 *
 * \param ssl_client Pointer to the SSL client context.
 * \param ca_cert_initialized Flag indicating if the CA certificate was initialized.
 * \param client_cert_initialized Flag indicating if the client certificate was initialized.
 * \param client_key_initialized Flag indicating if the client key was initialized.
 * \param ret Return value from the previous operations.
 * \param rootCABuff Pointer to the root CA buffer.
 * \param cli_cert Pointer to the client certificate.
 * \param cli_key Pointer to the client key.
 */
void cleanup(
  sslclient__context *ssl_client,
  bool ca_cert_initialized,
  bool client_cert_initialized,
  bool client_key_initialized,
  int ret,
  const char *rootCABuff,
  const char *cli_cert,
  const char *cli_key
) {
  if (ca_cert_initialized) {
    mbedtls_x509_crt_free(&ssl_client->ca_cert);
  }
  if (client_cert_initialized) {
    mbedtls_x509_crt_free(&ssl_client->client_cert);
  }
  if (client_key_initialized) {
    mbedtls_pk_free(&ssl_client->client_key);
  }
  if (ret != 0) {
    stop_ssl_socket(ssl_client, rootCABuff, cli_cert, cli_key);  // Stop SSL socket on error
  }
  log_d("Free internal heap after TLS %u", ESP.getFreeHeap());
}

/**
 * \brief Logs information about a failed certificate verification.
 *
 * \param flags Flags returned from the certificate verification process.
 */
void log_failed_cert(int flags) {
  if (flags != 0) {
    char buf[512];
    memset(buf, 0, sizeof(buf));
    mbedtls_x509_crt_verify_info(buf, sizeof(buf), "  ! ", flags);
    log_e("Failed to verify peer certificate! verification info: %s", buf);
  }
}

/**
 * \brief Starts the SSL client, handling initialization, authentication, and connection processes.
 *
 * \param ssl_client Pointer to the SSL client context.
 * \param host Pointer to the host string.
 * \param port Port number for the connection.
 * \param timeout Timeout value for the connection.
 * \param rootCABuff Pointer to the root CA buffer.
 * \param useRootCABundle Flag indicating if the root CA bundle should be used.
 * \param cli_cert Pointer to the client certificate.
 * \param cli_key Pointer to the client key.
 * \param pskIdent Pointer to the PSK identifier.s
 * \param psKey Pointer to the PSK key.
 * \param insecure Flag indicating if the connection is insecure.
 * \param alpn_protos Pointer to the ALPN protocols.
 * \return 1 on successful SSL client start, 0 otherwise.
 */
int start_ssl_client(
  sslclient__context *ssl_client,
  const char *host,
  uint32_t port,
  int timeout,
  const char *rootCABuff,
  bool useRootCABundle,
  const char *cli_cert,
  const char *cli_key,
  const char *pskIdent,
  const char *psKey,
  bool insecure,
  const char **alpn_protos
) {
  log_v("Free internal heap before TLS %u", ESP.getFreeHeap());
  log_v("Connecting to %s:%d", host, port);

  int ret = 0; // for mbedtls function return values
  bool ca_cert_initialized = false;
  bool client_cert_initialized = false;
  bool client_key_initialized = false;

  do {
    ret = init_tcp_connection(ssl_client, host, port); // Step 1 - Initiate TCP connection
    if (ret != 0) {
      break;
    } 
    ret = seed_random_number_generator(ssl_client); // Step 2 - Seed the random number generator
    if (ret == MBEDTLS_ERR_CTR_DRBG_ENTROPY_SOURCE_FAILED || ret != 0) {
      break;
    }
    log_v("Random number generator seeded, ret: %d", ret);
    ret = set_up_tls_defaults(ssl_client); // Step 3 - Set up the SSL/TLS defaults
    if (ret != 0) { // MBEDTLS_ERR_XXX_ALLOC_FAILED undefined?
      break;
    }
    if (alpn_protos != NULL) {
      log_v("Setting ALPN protocols");
      if ((ret = mbedtls_ssl_conf_alpn_protocols(&ssl_client->ssl_conf, alpn_protos) ) != 0) {
        return handle_error(ret);
      }
    }
    log_v("SSL config defaults set, ret: %d", ret);
    ret = auth_root_ca_buff(ssl_client, rootCABuff, &ca_cert_initialized, pskIdent, psKey, insecure); // Step 4 route a - Set up required auth mode rootCaBuff
    if (ret != 0) {
      break;
    }
    log_v("SSL auth mode set, ret: %d", ret);
    ret = auth_client_cert_key(ssl_client, cli_cert, cli_key, &client_cert_initialized, &client_key_initialized); // Step 4 route b - Set up required auth mode cli_cert and cli_key
    if (ret != 0) {
      break;
    }
    log_v("SSL client cert and key set, ret: %d", ret);
    ret = set_hostname_for_tls(ssl_client, host); // Step 5 - Set the hostname for a TLS session
    if (ret != 0) {
      break;
    }
    log_v("SSL hostname set, ret: %d", ret);
    ret = set_io_callbacks_and_timeout(ssl_client, timeout); // Step 6 - Configure IO callbacks and set a read timeout for the SSL client context
    if (ret != 0) {
      break;
    }
    log_v("SSL IO callbacks and timeout set, ret: %d", ret);
    ret = perform_ssl_handshake(ssl_client, cli_cert, cli_key); // Step 7 - Perform SSL/TLS handshake
    if (ret != 0) {
      break;
    }
    int flags = verify_server_cert(ssl_client); // Step 8 - Verify the server certificate
    ret = flags;
    if (ret != 0) {
      log_failed_cert(flags);
    } else {
      log_v("Certificate verified.");
    }
  } while (0); // do once, force break on error

  // Step 9 - Cleanup and return
  cleanup(ssl_client, ca_cert_initialized, client_cert_initialized, client_key_initialized, ret, rootCABuff, cli_cert, cli_key);

  if (ret == 0) {
    return 1; 
  }

  handle_error(ret);
  return 0;
}

/**
 * \brief             Initializes a TCP connection to a remote host on the specified port.
 *
 * \param ssl_client  sslclient__context* - The SSL client context.
 * \param host        const char* - The host to connect to.
 * \param port        uint32_t - The port to connect to.
 *
 * \return int        0 if the TCP connection is successfully established.
 * \return int       -1 if the SSL client's Client pointer is null.
 * \return int       -2 if the connection to the server failed.
 *
 * This function initiates a TCP connection to a remote host on the specified port using the provided
 * SSL client context. It checks if the Client pointer within the context is valid, attempts to
 * establish the TCP connection, and returns appropriate error codes if any issues are encountered.
 */
int init_tcp_connection(sslclient__context *ssl_client, const char *host, uint32_t port) {
  Client *pClient = ssl_client->client;
  if (!pClient) {
    log_e("Client pointer is null.");
    return -1;
  }

  log_v("Client pointer: %p", (void*) pClient);

  if (!pClient->connect(host, port)) {
    log_e(
      "Connection to server failed, is the signal good, server available at this address and timeout sufficient? %s:%d", host, port);
    return -2;
  }

  return 0;
}

/**
 * \brief Seed the random number generator for SSL/TLS operations.
 *
 * \param ssl_client  sslclient__context* - The SSL client context.
 *
 * \return int        0 if the random number generator is successfully seeded.
 * \return int        An error code if the seeding process fails.
 *
 * This function initializes the random number generator used in SSL/TLS operations.
 * It sets up the entropy source and uses it to seed the deterministic random bit generator (DRBG).
 * The DRBG is essential for generating secure cryptographic keys and nonces during SSL/TLS
 * communication. If successful, the function returns 0; otherwise, it returns an error code.
 */
int seed_random_number_generator(sslclient__context *ssl_client) {
  log_v("Seeding the random number generator");
  mbedtls_entropy_init(&ssl_client->entropy_ctx);
  log_v("Entropy context initialized");
  int ret = mbedtls_ctr_drbg_seed(&ssl_client->drbg_ctx, mbedtls_entropy_func,
                                  &ssl_client->entropy_ctx, (const unsigned char *) persy, strlen(persy));
  return ret;
}

/**
 * \brief Set up SSL/TLS configuration with default settings.
 *
 * \param ssl_client  sslclient__context* - The SSL client context.
 *
 * \return int        0 if SSL/TLS configuration is successfully set up with defaults.
 * \return int        An error code if the setup process fails.
 *
 * This function configures SSL/TLS settings with default values, including specifying that
 * it's used as a client, operating in a stream transport mode, and applying the default preset.
 * The SSL/TLS configuration is essential for establishing secure communication over the network.
 * If successful, the function returns 0; otherwise, it returns an error code.
 */
int set_up_tls_defaults(sslclient__context *ssl_client) {
  log_v("Setting up the SSL/TLS defaults...");

  int ret = mbedtls_ssl_config_defaults(&ssl_client->ssl_conf, MBEDTLS_SSL_IS_CLIENT,
                                        MBEDTLS_SSL_TRANSPORT_STREAM, MBEDTLS_SSL_PRESET_DEFAULT);
  return ret;
}

/**
 * \brief Configure SSL/TLS authentication options based on provided parameters.
 *
 * \param ssl_client       sslclient__context* - The SSL client context.
 * \param rootCABuff       const char* - The root CA certificate buffer.
 * \param ca_cert_initialized bool* - Indicates whether CA certificate is initialized.
 * \param pskIdent         const char* - The PSK identity.
 * \param psKey            const char* - The PSK key.
 * \param func_ret         int* - Pointer to an integer to hold the return value.
 * \param insecure         bool - Flag indicating if the connection is insecure.
 *
 * \return int             0 if the SSL/TLS authentication options are configured successfully.
 * \return int             An error code if the configuration process fails.
 *
 * This function configures SSL/TLS authentication options based on the provided parameters.
 * If `rootCABuff` is not NULL, it loads the root CA certificate and configures SSL/TLS to
 * require verification. If `pskIdent` and `psKey` are not NULL, it sets up a pre-shared key
 * (PSK) for authentication. If none of the options are provided, it configures SSL/TLS with
 * no verification. The function may modify the value pointed to by `func_ret` to indicate errors.
 * If successful, the function returns 0; otherwise, it returns an error code, -1 for a null context.
 */
int auth_root_ca_buff(sslclient__context *ssl_client, const char *rootCABuff, bool *ca_cert_initialized,
                      const char *pskIdent, const char *psKey, bool insecure) {
  if (ssl_client == nullptr) {
    log_e("Uninitialised context!");
    return -1;
  }

  int ret = 0;

  if (insecure) {
    mbedtls_ssl_conf_authmode(&ssl_client->ssl_conf, MBEDTLS_SSL_VERIFY_NONE);
  } else if (rootCABuff != nullptr) {
    log_v("Loading CA cert");
    mbedtls_x509_crt_init(&ssl_client->ca_cert);
    mbedtls_ssl_conf_authmode(&ssl_client->ssl_conf, MBEDTLS_SSL_VERIFY_REQUIRED);
    ret = mbedtls_x509_crt_parse(&ssl_client->ca_cert, (const unsigned char *)rootCABuff, strlen(rootCABuff) + 1);

    if (ret < 0) {
      // if ret > 0 n certs failed, ret < 0 pem or x509 error code.
      return ret;
    }

    mbedtls_ssl_conf_ca_chain(&ssl_client->ssl_conf, &ssl_client->ca_cert, NULL);

    if (ca_cert_initialized != nullptr) {
      *ca_cert_initialized = true;
    } else {
      log_e("ca_cert_initialized is null!");
      return -1;
    }
    
  } else if (pskIdent != nullptr && psKey != nullptr) {
    log_v("Setting up PSK");
    
    // convert PSK from hex to binary
    if ((strlen(psKey) & 1) != 0 || strlen(psKey) > 2*MBEDTLS_PSK_MAX_LEN) {
      log_e("pre-shared key not valid hex or too long");
      return -1;
    }

    unsigned char psk[MBEDTLS_PSK_MAX_LEN];
    size_t psk_len = strlen(psKey)/2;

    for (int j=0; j<strlen(psKey); j+= 2) {
      char c = psKey[j];
      if (c >= '0' && c <= '9') c -= '0';
      else if (c >= 'A' && c <= 'F') c -= 'A' - 10;
      else if (c >= 'a' && c <= 'f') c -= 'a' - 10;
      else return -1;
      psk[j/2] = c<<4;
      c = psKey[j+1];
      if (c >= '0' && c <= '9') c -= '0';
      else if (c >= 'A' && c <= 'F') c -= 'A' - 10;
      else if (c >= 'a' && c <= 'f') c -= 'a' - 10;
      else return -1;
      psk[j/2] |= c;
    }

    // set mbedtls config
    ret = mbedtls_ssl_conf_psk(&ssl_client->ssl_conf, psk, psk_len,
                              (const unsigned char *)pskIdent, strlen(pskIdent));
    if (ret != 0) { // MBEDTLS_ERR_SSL_XXX undefined?
      log_e("mbedtls_ssl_conf_psk returned %d", ret);
      return ret;
    }
  } else {
    mbedtls_ssl_conf_authmode(&ssl_client->ssl_conf, MBEDTLS_SSL_VERIFY_NONE);
    log_w("WARNING: Use certificates for a more secure communication!");
    ret = 0;
  } 
  return ret;
}

/**
 * \brief Authenticate the client by initializing certificates and keys.
 * 
 * This function initializes and loads the client's certificate and private key into
 * the provided SSL client context. It also provides a status of the initialization
 * of the certificate and key.
 *
 * \param[in,out] ssl_client Pointer to the SSL client context.
 * \param[in] cli_cert Pointer to the client certificate in string format.
 * \param[in] cli_key Pointer to the client private key in string format.
 * \param[out] client_cert_initialized Pointer to a boolean indicating if the client certificate was initialized.
 * \param[out] client_key_initialized Pointer to a boolean indicating if the client key was initialized.
 * 
 * \return 0 if successful, or a non-zero error code indicating a failure during the initialization or parsing.
 *         Positive error codes indicate number of certs that failed.
 *         Negative error codes indicate a PEM or x509 error.
 */
int auth_client_cert_key(sslclient__context *ssl_client, const char *cli_cert, const char *cli_key, bool *client_cert_initialized, bool *client_key_initialized) {
  int ret = 0;
  // Step 4 route b - Set up required auth mode cli_cert and cli_key
  if (cli_cert != NULL && cli_key != NULL) {
    mbedtls_x509_crt_init(&ssl_client->client_cert);
    mbedtls_pk_init(&ssl_client->client_key);

    log_v("Loading CRT cert");
    ret = mbedtls_x509_crt_parse(&ssl_client->client_cert, (const unsigned char *)cli_cert, strlen(cli_cert) + 1);
    if (ret != 0) {
      // if ret > 0 n certs failed, ret < 0 pem or x509 error code.
      return ret;
    } else {
      *client_cert_initialized = true;
    }

    log_v("Loading private key");
<<<<<<< HEAD
#if (MBEDTLS_VERSION_MAJOR >= 3) && !defined(MBEDTLS_BACKPORT)
=======
#if (MBEDTLS_VERSION_MAJOR  >= 3)
>>>>>>> 9f4812b9
    mbedtls_ctr_drbg_context ctr_drbg;
    mbedtls_ctr_drbg_init(&ctr_drbg);
    ret = mbedtls_pk_parse_key(&ssl_client->client_key, (const unsigned char *)cli_key, strlen(cli_key) + 1, NULL, 0, mbedtls_ctr_drbg_random, &ctr_drbg);
    mbedtls_ctr_drbg_free(&ctr_drbg);
#else
    ret = mbedtls_pk_parse_key(&ssl_client->client_key, (const unsigned char *)cli_key, strlen(cli_key) + 1, NULL, 0);
#endif
    if (ret != 0) { // PK or PEM non-zero error codes
      mbedtls_x509_crt_free(&ssl_client->client_cert); // cert+key are free'd in pair
      return ret;
    } else {
      *client_key_initialized = true;
    }

    ret = mbedtls_ssl_conf_own_cert(&ssl_client->ssl_conf, &ssl_client->client_cert, &ssl_client->client_key);
  }
  return ret;
}

/**
 * \brief Set the hostname for a TLS session.
 * 
 * This function sets the hostname for a TLS session which should match
 * the Common Name (CN) in the server certificate to ensure the identity
 * of the remote host. It configures the provided SSL client context 
 * with the hostname and sets up the SSL context with the necessary 
 * configurations.
 * 
 * \param ssl_client A pointer to the sslclient__context structure 
 *        representing the SSL client context.
 * \param host A pointer to a character string representing the hostname.
 * 
 * \return int Returns 0 on success. On failure, it returns 
 *         MBEDTLS_ERR_SSL_ALLOC_FAILED if there's a memory allocation 
 *         failure, MBEDTLS_ERR_SSL_BAD_INPUT_DATA for bad input data,
 *         or other mbedtls error codes as defined in mbedtls error header file.
 * 
 * \note The hostname set should match the CN in the server certificate.
 * 
 * Usage:
 * \code
 *      sslclient__context ssl_client;
 *      const char *host = "example.com";
 *      int ret = set_hostname_for_tls(&ssl_client, host);
 *      if(ret != 0) {
 *          // handle error
 *      }
 * \endcode
 */
int set_hostname_for_tls(sslclient__context *ssl_client, const char *host) {
  int ret;
  log_v("Setting hostname for TLS session...");

  // Hostname set here should match CN in server certificate
  ret = mbedtls_ssl_set_hostname(&ssl_client->ssl_ctx, host);
    
  if (ret == MBEDTLS_ERR_SSL_ALLOC_FAILED || ret == MBEDTLS_ERR_SSL_BAD_INPUT_DATA || ret != 0) {
    log_e("Failed to set hostname for tls session");
    return ret;
  }

  mbedtls_ssl_conf_rng(&ssl_client->ssl_conf, mbedtls_ctr_drbg_random, &ssl_client->drbg_ctx);

  ret = mbedtls_ssl_setup(&ssl_client->ssl_ctx, &ssl_client->ssl_conf);

  return ret;
}

/**
 * \brief Configures IO callbacks and sets a read timeout for the SSL client context.
 *
 * This function sets up the IO callbacks for sending, receiving, and receiving with timeout 
 * for the provided SSL client context. It also configures the read timeout for the SSL client context.
 *
 * \param ssl_client A pointer to the sslclient__context structure representing the SSL client context.
 * \param timeout The timeout value in milliseconds for reading operations.
 *
 * \return int Returns 0 on success, -1 
 *
 * Usage:
 * \code
 *      sslclient__context ssl_client;
 *      int timeout = 5000;  // 5 seconds
 *      int ret = set_io_callbacks_and_timeout(&ssl_client, timeout);
 *      if (ret != 0) {
 *          // handle error
 *      }
 * \endcode
 *
 * \note The function assumes that the sslclient__context structure is properly initialized and the 
 *       client_net_send, client_net_recv, and client_net_recv_timeout functions are correctly implemented.
 */
int set_io_callbacks_and_timeout(sslclient__context *ssl_client, int timeout) {
  if (ssl_client == nullptr) {
    log_e("Uninitialised context!");
    return -1;
  }
  
  if (timeout < 0) {
    log_e("Invalid timeout value");
    return -2;
  }

  log_v("Setting up IO callbacks...");
  mbedtls_ssl_set_bio(&ssl_client->ssl_ctx, ssl_client->client, client_net_send, NULL, client_net_recv_timeout);

  log_v("Setting timeout to %i", timeout);
  mbedtls_ssl_conf_read_timeout(&ssl_client->ssl_conf, timeout);

  return 0;
}

/**
 * \brief Performs the SSL/TLS handshake for a given SSL client context.
 *
 * This function initiates and manages the SSL/TLS handshake process. It also checks for 
 * timeout conditions and handles client certificate and key if provided.
 * 
 * \param ssl_client A pointer to the sslclient__context structure representing the SSL client context.
 * \param func_ret A pointer to an integer where a specific error code can be stored for further analysis.
 * \param cli_cert A pointer to a character string representing the client's certificate. If not needed, pass NULL.
 * \param cli_key A pointer to a character string representing the client's private key. If not needed, pass NULL.
 *
 * \return int Returns 0 on successful handshake completion. Returns -1 if the handshake process 
 *         times out. Returns a mbedtls error code if any other error occurs during the handshake process.
 *
 * Usage:
 * \code
 *      sslclient__context ssl_client;
 *      int func_ret = 0;
 *      const char *cli_cert = "-----BEGIN CERTIFICATE-----\n...\n-----END CERTIFICATE-----";
 *      const char *cli_key = "-----BEGIN PRIVATE KEY-----\n...\n-----END PRIVATE KEY-----";
 *      int ret = perform_ssl_handshake(&ssl_client, &func_ret, cli_cert, cli_key);
 *      if(ret != 0) {
 *          // handle error
 *      }
 * \endcode
 *
 * \note This function assumes that the sslclient__context structure is properly initialized and the 
 *       mbedtls libraries are correctly configured.
 */
int perform_ssl_handshake(sslclient__context *ssl_client, const char *cli_cert, const char *cli_key) { 
  if (ssl_client == nullptr) {
    log_e("Uninitialised context!");
    return -1;
  }

  int ret = 0;
  bool breakBothLoops = false;
  log_v("Performing the SSL/TLS handshake, timeout %lu ms", ssl_client->handshake_timeout);
  unsigned long handshake_start_time = millis();
  log_d("calling mbedtls_ssl_handshake with ssl_ctx address %p", (void *)&ssl_client->ssl_ctx);

  int loopCount = 0;
  while ((ret = mbedtls_ssl_handshake(&ssl_client->ssl_ctx)) != 0) {
    loopCount++;
  #if defined(_W5500_H_) || defined(W5500_WORKAROUND)
    if (ret == -1 && loopCount < 200) {
        continue; // Treat -1 as a non-error for up to 200 iterations
    }
  #endif
    if (ret != MBEDTLS_ERR_SSL_WANT_READ && ret != MBEDTLS_ERR_SSL_WANT_WRITE) {
        break; // Break on any other error
    }

    if ((millis()-handshake_start_time) > ssl_client->handshake_timeout) {
      log_e("SSL handshake timeout");
      breakBothLoops = true;
      break; 
    }

    vTaskDelay(10 / portTICK_PERIOD_MS);
  }

  if (breakBothLoops) {
    return -1;
  }

  if (cli_cert != NULL && cli_key != NULL) {
    log_d("Protocol is %s Ciphersuite is %s", mbedtls_ssl_get_version(&ssl_client->ssl_ctx), mbedtls_ssl_get_ciphersuite(&ssl_client->ssl_ctx));
    int exp = mbedtls_ssl_get_record_expansion(&ssl_client->ssl_ctx);
    if (exp >= 0) {
      log_d("Record expansion is %d", exp);
    } else {
      log_w("Record expansion is unknown (compression)");
    }
  }
  return ret;
}

/**
 * \brief Verifies the server's certificate using the provided SSL client context.
 *
 * This function performs a verification of the server's certificate to ensure it's valid and trustworthy.
 * The verification process checks the server certificate against the provided root CA. 
 * If client certificate and key are provided, they can be used for further verification or cleanup.
 *
 * \param ssl_client A pointer to the sslclient__context structure representing the SSL client context.
 * \param ret The return value of the mbedtls_ssl_handshake function.
 * \param rootCABuff A pointer to a character string containing the root CA certificate.
 * \param cli_cert A pointer to a character string representing the client's certificate. If not needed, pass NULL.
 * \param cli_key A pointer to a character string representing the client's private key. If not needed, pass NULL.
 *
 * \return int Returns 0 on successful verification. Returns a non-zero error code on failure,
 *         which can be obtained from the mbedtls library.
 *
 * Usage:
 * \code
 *      sslclient__context ssl_client;
 *      const char *rootCABuff = "-----BEGIN CERTIFICATE-----\n...\n-----END CERTIFICATE-----";
 *      const char *cli_cert = "-----BEGIN CERTIFICATE-----\n...\n-----END CERTIFICATE-----";
 *      const char *cli_key = "-----BEGIN PRIVATE KEY-----\n...\n-----END PRIVATE KEY-----";
 *      int ret = verify_server_cert(&ssl_client, rootCABuff, cli_cert, cli_key);
 *      if(ret != 0) {
 *          // handle error
 *      }
 * \endcode
 *
 * \note This function assumes that the sslclient__context structure is properly initialized and the 
 *       mbedtls libraries are correctly configured. Also, ensure that the root CA certificate is correct 
 *       and corresponds to the CA that issued the server's certificate.
 */
int verify_server_cert(sslclient__context *ssl_client) {
  if (ssl_client == nullptr) {
    log_e("Uninitialised context!");
    return -1;
  }
  
  log_v("Verifying peer X.509 certificate...");

  int flags = mbedtls_ssl_get_verify_result(&ssl_client->ssl_ctx);

  return flags;
}

/**
 * \brief             Stop the ssl socket.
 * 
 * \param ssl_client  sslclient__context* - The ssl client context. 
 * \param rootCABuff  const char* - The root CA certificate. 
 * \param cli_cert    const char* - The client certificate. 
 * \param cli_key     const char* - The client key. 
 */
void stop_ssl_socket(sslclient__context *ssl_client, const char *rootCABuff, const char *cli_cert, const char *cli_key) {
  log_d("Cleaning SSL connection.");
  
  // Stop the client connection
  if (ssl_client && ssl_client->client) {
    log_d("Stopping SSL client. Current client pointer address: %p", (void *)ssl_client->client);
    ssl_client->client->stop();
  }
<<<<<<< HEAD
#if (MBEDTLS_VERSION_MAJOR >= 3) && !defined(MBEDTLS_BACKPORT)
=======
#if (MBEDTLS_VERSION_MAJOR  >= 3)
>>>>>>> 9f4812b9
  if (ssl_client->ssl_conf.private_ca_chain != NULL) {
#else
  if (ssl_client->ssl_conf.ca_chain != NULL) {
#endif
    log_d("Freeing CA cert. Current ca_cert address: %p", (void *)&ssl_client->ca_cert);

    // Free the memory associated with the CA certificate
    mbedtls_x509_crt_free(&ssl_client->ca_cert);
  }
<<<<<<< HEAD
#if (MBEDTLS_VERSION_MAJOR >= 3) && !defined(MBEDTLS_BACKPORT)
=======
#if (MBEDTLS_VERSION_MAJOR  >= 3)
>>>>>>> 9f4812b9
  if (ssl_client->ssl_conf.private_key_cert != NULL) {
#else
  if (ssl_client->ssl_conf.key_cert != NULL) {
#endif
    log_d("Freeing client cert and client key. Current client_cert address: %p, client_key address: %p", 
          (void *)&ssl_client->client_cert, (void *)&ssl_client->client_key);

    // Free the memory associated with the client certificate and key
    mbedtls_x509_crt_free(&ssl_client->client_cert);
    mbedtls_pk_free(&ssl_client->client_key);
  }

  // Free other SSL-related contexts and log their current addresses
  log_d("Freeing SSL context. Current ssl_ctx address: %p", (void *)&ssl_client->ssl_ctx);
  mbedtls_ssl_free(&ssl_client->ssl_ctx);

  log_d("Freeing SSL config. Current ssl_conf address: %p", (void *)&ssl_client->ssl_conf);
  mbedtls_ssl_config_free(&ssl_client->ssl_conf);

  log_d("Freeing DRBG context. Current drbg_ctx address: %p", (void *)&ssl_client->drbg_ctx);
  mbedtls_ctr_drbg_free(&ssl_client->drbg_ctx);

  log_d("Freeing entropy context. Current entropy_ctx address: %p", (void *)&ssl_client->entropy_ctx);
  mbedtls_entropy_free(&ssl_client->entropy_ctx);

  log_d("Finished cleaning SSL connection.");
}

/**
 * \brief             Check if there is data to read or not.
 * 
 * \param ssl_client  sslclient__context* - The ssl client context. 
 * \return int        The number of bytes to read. 
 */
int data_to_read(sslclient__context *ssl_client) {
  int ret, res;
  
  ret = mbedtls_ssl_read(&ssl_client->ssl_ctx, NULL, 0);
  log_v("RET: %i",ret);
  
  res = mbedtls_ssl_get_bytes_avail(&ssl_client->ssl_ctx);
  log_v("RES: %i",res);
  
  if (ret != MBEDTLS_ERR_SSL_WANT_READ && ret != MBEDTLS_ERR_SSL_WANT_WRITE && ret < 0) {
    return handle_error(ret);
  }

  return res;
}

 /**
  * \brief              Send data to the ssl server. 
  * 
  * \param ssl_client   sslclient__context* - The ssl client context. 
  * \param data         const uint8_t* - The data to send. 
  * \param len          size_t - The length of the data. 
  * \return int         The number of bytes sent. 
  */
int send_ssl_data(sslclient__context *ssl_client, const uint8_t *data, size_t len) {
  if(ssl_client != nullptr) {
    log_v("ssl_client->client: %p", (void *)ssl_client->client);
    log_v("ssl_client->handshake_timeout: %lu", ssl_client->handshake_timeout);
  } else {
    log_e("ssl_client is null!");
    return -1;
  }
  
  log_v("Writing SSL (%zu bytes)...", len);

  // Print the data being sent
  // for (size_t i = 0; i < len; i++) {
  //   log_v("Data[%zu]: %02X", i, data[i]);
  // }

  int ret = -1;

  while ((ret = mbedtls_ssl_write(&ssl_client->ssl_ctx, data, len)) <= 0) {
    if (ret != MBEDTLS_ERR_SSL_WANT_READ && ret != MBEDTLS_ERR_SSL_WANT_WRITE) {
      return handle_error(ret);
    }
  }

  len = ret;
  log_v("%zu bytes written", len);
  return ret;
}

/**
 * \brief                 Get the ssl receive object.
 * 
 * \param ssl_client      sslclient__context* - The ssl client context. 
 * \param data            uint8_t* - The data to receive. 
 * \param length          int - The length of the data. 
 * \return size_t         The number of bytes received. 
 */
int get_ssl_receive(sslclient__context *ssl_client, uint8_t *data, size_t length) {
  log_v( "Reading SSL (%d bytes)", length);
  int ret = -1;

  ret = mbedtls_ssl_read(&ssl_client->ssl_ctx, data, length);

  log_v( "%d bytes read", ret);
  return ret;
}

/**
 * \brief           Get the ssl receive object with timeout.
 * 
 * \param pb        sslclient__context* - The ssl client context. 
 * \param res       uint8_t* - The data to receive. 
 * \return bool     True if the data was received, false otherwise. 
 */
static bool parse_hex_nibble(char pb, uint8_t* res) {
  if (pb >= '0' && pb <= '9') {
    *res = (uint8_t) (pb - '0'); return true;
  } else if (pb >= 'a' && pb <= 'f') {
    *res = (uint8_t) (pb - 'a' + 10); return true;
  } else if (pb >= 'A' && pb <= 'F') {
    *res = (uint8_t) (pb - 'A' + 10); return true;
  }
  return false;
}

/**
 * \brief               Compare a name from certificate and domain name, return true if they match.
 * 
 * \param name          const string& - The name from certificate. 
 * \param domainName    const string& - The domain name. 
 * \return bool         True if the name from certificate and domain name match, false otherwise.  
 */
static bool match_name(const string& name, const string& domainName) {
  size_t wildcardPos = name.find("*");
  if (wildcardPos == (size_t)12) {
    return false; // We don't support wildcards for subdomains
  }
  if (wildcardPos == string::npos) {
    // Not a wildcard, expect an exact match
    return name == domainName;
  }

  size_t firstDotPos = name.find(".");
  if (wildcardPos > firstDotPos) {
    // Wildcard is not part of leftmost component of domain name
    // Do not attempt to match (rfc6125 6.4.3.1)
    return false;
  }

  if (wildcardPos != 0 || firstDotPos != 1) {
    // Matching of wildcards such as baz*.example.com and b*z.example.com
    // is optional. Maybe implement this in the future?
    return false;
  }

  size_t domainNameFirstDotPos = domainName.find('.');
  if (domainNameFirstDotPos == string::npos) {
    return false;
  }
  return domainName.substr(domainNameFirstDotPos) == name.substr(firstDotPos);
}

/**
 * \brief               Verifies certificate provided by the peer to match specified SHA256 fingerprint.
 * 
 * \param ssl_client    sslclient__context* - The ssl client context. 
 * \param fp            const char* - The SHA256 fingerprint. 
 * \param domain_name   const char* - The domain name. 
 * \return bool         True if the certificate matches the fingerprint, false otherwise. 
 */
bool verify_ssl_fingerprint(sslclient__context *ssl_client, const char* fp, const char* domain_name) {
  // Convert hex string to byte array
  uint8_t fingerprint_local[32];
  int len = strlen(fp);
  int pos = 0;
  for (size_t i = 0; i < sizeof(fingerprint_local); ++i) {
    while (pos < len && ((fp[pos] == ' ') || (fp[pos] == ':'))) {
      ++pos;
    }

    if (pos > len - 2) {
      log_d("pos:%d len:%d fingerprint too short", pos, len);
      return false;
    }

    uint8_t high, low;
    if (!parse_hex_nibble(fp[pos], &high) || !parse_hex_nibble(fp[pos+1], &low)) {
      log_d("pos:%d len:%d invalid hex sequence: %c%c", pos, len, fp[pos], fp[pos+1]);
      return false;
    }

    pos += 2;
    fingerprint_local[i] = low | (high << 4);
  }

  // Get certificate provided by the peer
  uint8_t fingerprint_remote[32];
  if (!get_peer_fingerprint(ssl_client, fingerprint_remote)) {
    return false;
  }

  // Check if fingerprints match
  if (memcmp(fingerprint_local, fingerprint_remote, 32)) {
    log_w("fingerprint doesn't match");
    return false;
  }

  // Additionally check if certificate has domain name if provided
  if (domain_name) {
    return verify_ssl_dn(ssl_client, domain_name);
  } else {
    return true;
  }
}

/**
 * \brief Get the peer fingerprint object
 * 
 * \param ssl_client 
 * \param sha256 
 * \return true 
 * \return false 
 */
bool get_peer_fingerprint(sslclient__context *ssl_client, uint8_t sha256[32]) {
  if (!ssl_client) {
    log_d("Invalid ssl_client pointer");
    return false;
  };

  const mbedtls_x509_crt* crt = mbedtls_ssl_get_peer_cert(&ssl_client->ssl_ctx);
  if (!crt) {
    log_d("Failed to get peer cert.");
    return false;
  };

  mbedtls_sha256_context sha256_ctx;
  mbedtls_sha256_init(&sha256_ctx);
  mbedtls_sha256_starts(&sha256_ctx, false);
  mbedtls_sha256_update(&sha256_ctx, crt->raw.p, crt->raw.len);
  mbedtls_sha256_finish(&sha256_ctx, sha256);

  return true;
}

/**
 * \brief               Checks if peer certificate has specified domain in CN or SANs.
 * 
 * \param ssl_client    sslclient__context* - The ssl client context.
 * \param domain_name   const char* - The domain name. 
 * \return bool         True if the certificate has the domain name, false otherwise.
 */
bool verify_ssl_dn(sslclient__context *ssl_client, const char* domain_name)
{
  log_d("domain name: '%s'", (domain_name)?domain_name:"(null)");
  string domain_name_str(domain_name);
  transform(domain_name_str.begin(), domain_name_str.end(), domain_name_str.begin(), ::tolower);

  // Get certificate provided by the peer
  const mbedtls_x509_crt* crt = mbedtls_ssl_get_peer_cert(&ssl_client->ssl_ctx);

  // Check for domain name in SANs
  const mbedtls_x509_sequence* san = &crt->subject_alt_names;
  while (san != nullptr) {
    string san_str((const char*)san->buf.p, san->buf.len);
    transform(san_str.begin(), san_str.end(), san_str.begin(), ::tolower);

    if (match_name(san_str, domain_name_str)) {
      return true;
    }

    log_d("SAN '%s': no match", san_str.c_str());

    // Fetch next SAN
    san = san->next;
  }

  // Check for domain name in CN
  const mbedtls_asn1_named_data* common_name = &crt->subject;
  while (common_name != nullptr) {
    // While iterating through DN objects, check for CN object
    if (!MBEDTLS_OID_CMP(MBEDTLS_OID_AT_CN, &common_name->oid)) {
      string common_name_str((const char*)common_name->val.p, common_name->val.len);

      if (match_name(common_name_str, domain_name_str)) {
        return true;
      }

      log_d("CN '%s': not match", common_name_str.c_str());
    }

    // Fetch next DN object
    common_name = common_name->next;
  }

  return false;
}<|MERGE_RESOLUTION|>--- conflicted
+++ resolved
@@ -572,17 +572,14 @@
     }
 
     log_v("Loading private key");
-<<<<<<< HEAD
 #if (MBEDTLS_VERSION_MAJOR >= 3) && !defined(MBEDTLS_BACKPORT)
-=======
-#if (MBEDTLS_VERSION_MAJOR  >= 3)
->>>>>>> 9f4812b9
     mbedtls_ctr_drbg_context ctr_drbg;
     mbedtls_ctr_drbg_init(&ctr_drbg);
     ret = mbedtls_pk_parse_key(&ssl_client->client_key, (const unsigned char *)cli_key, strlen(cli_key) + 1, NULL, 0, mbedtls_ctr_drbg_random, &ctr_drbg);
     mbedtls_ctr_drbg_free(&ctr_drbg);
 #else
     ret = mbedtls_pk_parse_key(&ssl_client->client_key, (const unsigned char *)cli_key, strlen(cli_key) + 1, NULL, 0);
+#endif
 #endif
     if (ret != 0) { // PK or PEM non-zero error codes
       mbedtls_x509_crt_free(&ssl_client->client_cert); // cert+key are free'd in pair
@@ -828,28 +825,22 @@
     log_d("Stopping SSL client. Current client pointer address: %p", (void *)ssl_client->client);
     ssl_client->client->stop();
   }
-<<<<<<< HEAD
 #if (MBEDTLS_VERSION_MAJOR >= 3) && !defined(MBEDTLS_BACKPORT)
-=======
-#if (MBEDTLS_VERSION_MAJOR  >= 3)
->>>>>>> 9f4812b9
   if (ssl_client->ssl_conf.private_ca_chain != NULL) {
 #else
   if (ssl_client->ssl_conf.ca_chain != NULL) {
 #endif
+#endif
     log_d("Freeing CA cert. Current ca_cert address: %p", (void *)&ssl_client->ca_cert);
 
     // Free the memory associated with the CA certificate
     mbedtls_x509_crt_free(&ssl_client->ca_cert);
   }
-<<<<<<< HEAD
 #if (MBEDTLS_VERSION_MAJOR >= 3) && !defined(MBEDTLS_BACKPORT)
-=======
-#if (MBEDTLS_VERSION_MAJOR  >= 3)
->>>>>>> 9f4812b9
   if (ssl_client->ssl_conf.private_key_cert != NULL) {
 #else
   if (ssl_client->ssl_conf.key_cert != NULL) {
+#endif
 #endif
     log_d("Freeing client cert and client key. Current client_cert address: %p, client_key address: %p", 
           (void *)&ssl_client->client_cert, (void *)&ssl_client->client_key);
